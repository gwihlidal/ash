--- conflicted
+++ resolved
@@ -9,12 +9,6 @@
 use std::ptr;
 use vk;
 use RawPtr;
-<<<<<<< HEAD
-use version::{EntryLoader, FunctionPointers, InstanceLoader, V1_0};
-use std::sync::Arc;
-use libc;
-=======
->>>>>>> e6714d97
 
 #[cfg(windows)]
 const LIB_PATH: &'static str = "vulkan-1.dll";
@@ -36,19 +30,9 @@
 #[cfg(target_os = "android")]
 const LIB_PATH: &'static str = "libvulkan.so";
 
-#[cfg(target_os = "macos")]
-const LIB_PATH: &'static str = "libvulkan.1.dylib";
-
-<<<<<<< HEAD
-#[cfg(target_os = "ios")]
+#[cfg(any(target_os = "macos", target_os = "ios"))]
 const LIB_PATH: &'static str = "libMoltenVK.dylib";
 
-#[derive(Clone)]
-pub struct EntryCustom<V: FunctionPointers, L> {
-    static_fn: vk::StaticFn,
-    entry_fn: V::EntryFp,
-    vk_lib: L,
-=======
 lazy_static! {
     static ref VK_LIB: Result<DynamicLibrary, String> =
         DynamicLibrary::open(Some(&Path::new(LIB_PATH)));
@@ -59,9 +43,7 @@
     static_fn: vk::StaticFn,
     entry_fn_1_0: vk::EntryFnV1_0,
     entry_fn_1_1: vk::EntryFnV1_1,
->>>>>>> e6714d97
-}
-pub type Entry<V> = EntryCustom<V, Arc<DynamicLibrary>>;
+}
 
 #[derive(Debug)]
 pub enum LoadingError {
@@ -151,10 +133,6 @@
     }
 }
 
-<<<<<<< HEAD
-impl<L> EntryV1_0 for EntryCustom<V1_0, L> {
-    type Fp = V1_0;
-=======
 impl EntryV1_0 for Entry {
     type Instance = Instance;
     unsafe fn create_instance(
@@ -173,7 +151,6 @@
         }
         Ok(Instance::load(&self.static_fn, instance))
     }
->>>>>>> e6714d97
     fn fp_v1_0(&self) -> &vk::EntryFnV1_0 {
         &self.entry_fn_1_0
     }
@@ -182,20 +159,6 @@
     }
 }
 
-<<<<<<< HEAD
-impl<V: FunctionPointers, L> EntryCustom<V, L> {
-    pub fn new_custom<OpenFunc, LoadFunc>(o: OpenFunc, mut l: LoadFunc) -> Result<Self, LoadingError>
-    where
-        OpenFunc: FnOnce() -> Result<L, LoadingError>,
-        LoadFunc: FnMut(&mut L, &::std::ffi::CStr) -> *const libc::c_void,
-    {
-        let mut vk_lib = o()?;
-        let static_fn =
-            vk::StaticFn::load(|name| l(&mut vk_lib, name)).map_err(LoadingError::StaticLoadError)?;
-
-        let entry_fn =
-            unsafe { V::EntryFp::load(&static_fn) }.map_err(LoadingError::EntryLoadError)?;
-=======
 impl Entry {
     pub fn new() -> Result<Self, LoadingError> {
         let lib = VK_LIB
@@ -214,32 +177,9 @@
         let entry_fn_1_1 = vk::EntryFnV1_1::load(|name| unsafe {
             mem::transmute(static_fn.get_instance_proc_addr(vk::Instance::null(), name.as_ptr()))
         });
->>>>>>> e6714d97
-
-        Ok(EntryCustom {
+
+        Ok(Entry {
             static_fn,
-<<<<<<< HEAD
-            entry_fn,
-            vk_lib,
-        })
-    }
-}
-
-impl<V: FunctionPointers> Entry<V> {
-    pub fn new() -> Result<Self, LoadingError> {
-        Self::new_custom(
-            || {
-                DynamicLibrary::open(Some(&Path::new(LIB_PATH)))
-                    .map_err(|err| LoadingError::LibraryLoadError(err.clone()))
-                    .map(|dl| Arc::new(dl))
-            },
-            |vk_lib, name| unsafe {
-                vk_lib
-                    .symbol(&*name.to_string_lossy())
-                    .unwrap_or(ptr::null_mut())
-            },
-        )
-=======
             entry_fn_1_0,
             entry_fn_1_1,
         })
@@ -259,6 +199,5 @@
                 _ => Err(err_code),
             }
         }
->>>>>>> e6714d97
     }
 }