--- conflicted
+++ resolved
@@ -4,9 +4,4 @@
 
 mod debug_marker;
 mod debug_report;
-<<<<<<< HEAD
-mod debug_utils;
-mod descriptor_indexing;
-=======
-mod debug_utils;
->>>>>>> ff44b2cb
+mod debug_utils;